import abc
import torch
import torch.nn as nn

import typing
from . import function
from ..dependency import Group
<<<<<<< HEAD
from .._helpers import _FlattenIndexMapping
from .. import ops
import math
import numpy as np
from collections import OrderedDict
from ..utils.compute_mat_grad import ComputeMatGrad
=======
>>>>>>> 7559ce7a

__all__ = [
    # Base Class
    "Importance",

    # Basic Group Importance
    "GroupNormImportance",
    "GroupTaylorImportance",
    "GroupHessianImportance",

    # Aliases
    "MagnitudeImportance",
    "TaylorImportance",
    "HessianImportance",

    # Other Importance
    "BNScaleImportance",
    "LAMPImportance",
    "RandomImportance",
]

class Importance(abc.ABC):
    """ Estimate the importance of a tp.Dependency.Group, and return an 1-D per-channel importance score.

        It should accept a group as inputs, and return a 1-D tensor with the same length as the number of channels.
        All groups must be pruned simultaneously and thus their importance should be accumulated across channel groups.
        Just ignore the ch_groups if you are not familar with grouping.

        Example:
            ```python
            DG = tp.DependencyGraph().build_dependency(model, example_inputs=torch.randn(1,3,224,224)) 
            group = DG.get_pruning_group( model.conv1, tp.prune_conv_out_channels, idxs=[2, 6, 9] )    
            scorer = MagnitudeImportance()    
            imp_score = scorer(group)    
            #imp_score is a 1-D tensor with length 3 for channels [2, 6, 9]  
            min_score = imp_score.min() 
            ``` 
    """
    @abc.abstractclassmethod
    def __call__(self, group: Group) -> torch.Tensor: 
        raise NotImplementedError


class GroupNormImportance(Importance):
    """ A general implementation of magnitude importance. By default, it calculates the group L2-norm for each channel/dim.
        It supports several variants like:
            - Standard L1-norm of the first layer in a group: MagnitudeImportance(p=1, normalizer=None, group_reduction="first")
            - Group L1-Norm: MagnitudeImportance(p=1, normalizer=None, group_reduction="mean")
            - BN Scaling Factor: MagnitudeImportance(p=1, normalizer=None, group_reduction="mean", target_types=[nn.modules.batchnorm._BatchNorm])

        Args:
            * p (int): the norm degree. Default: 2
            * group_reduction (str): the reduction method for group importance. Default: "mean"
            * normalizer (str): the normalization method for group importance. Default: "mean"
            * target_types (list): the target types for importance calculation. Default: [nn.modules.conv._ConvNd, nn.Linear, nn.modules.batchnorm._BatchNorm]

        Example:
    
            It accepts a group as inputs, and return a 1-D tensor with the same length as the number of channels.
            All groups must be pruned simultaneously and thus their importance should be accumulated across channel groups.
            
            ```python
                DG = tp.DependencyGraph().build_dependency(model, example_inputs=torch.randn(1,3,224,224)) 
                group = DG.get_pruning_group( model.conv1, tp.prune_conv_out_channels, idxs=[2, 6, 9] )    
                scorer = GroupNormImportance()    
                imp_score = scorer(group)    
                #imp_score is a 1-D tensor with length 3 for channels [2, 6, 9]  
                min_score = imp_score.min() 
            ``` 
    """
    def __init__(self, 
                 p: int=2, 
                 group_reduction: str="mean", 
                 normalizer: str='mean', 
                 bias=False,
                 target_types:list=[nn.modules.conv._ConvNd, nn.Linear, nn.modules.batchnorm._BatchNorm, nn.LayerNorm]):
        self.p = p
        self.group_reduction = group_reduction
        self.normalizer = normalizer
        self.target_types = target_types
        self.bias = bias

<<<<<<< HEAD
    def _lamp(self, scores): # Layer-adaptive Sparsity for the Magnitude-based Pruning
        """
        Normalizing scheme for LAMP.
        """
        # sort scores in an ascending order
        sorted_scores,sorted_idx = scores.view(-1).sort(descending=False)
        # compute cumulative sum
        scores_cumsum_temp = sorted_scores.cumsum(dim=0)
        scores_cumsum = torch.zeros(scores_cumsum_temp.shape,device=scores.device)
        scores_cumsum[1:] = scores_cumsum_temp[:len(scores_cumsum_temp)-1]
        # normalize by cumulative sum
        sorted_scores /= (scores.sum() - scores_cumsum)
        # tidy up and output
        new_scores = torch.zeros(scores_cumsum.shape,device=scores.device)
        new_scores[sorted_idx] = sorted_scores
        
        return new_scores.view(scores.shape)
=======
    def _lamp(self, imp): # Layer-adaptive Sparsity for the Magnitude-based Pruning
        argsort_idx = torch.argsort(imp, dim=0, descending=True)
        sorted_imp = imp[argsort_idx.tolist()]
        cumsum_imp = torch.cumsum(sorted_imp, dim=0)
        sorted_imp = sorted_imp / cumsum_imp
        inversed_idx = torch.argsort(argsort_idx).tolist()  # [0, 1, 2, 3, ..., ]
        return sorted_imp[inversed_idx]
>>>>>>> 7559ce7a
    
    def _normalize(self, group_importance, normalizer):
        if normalizer is None:
            return group_importance
        elif isinstance(normalizer, typing.Callable):
            return normalizer(group_importance)
        elif normalizer == "sum":
            return group_importance / group_importance.sum()
        elif normalizer == "standarization":
            return (group_importance - group_importance.min()) / (group_importance.max() - group_importance.min()+1e-8)
        elif normalizer == "mean":
            return group_importance / group_importance.mean()
        elif normalizer == "max":
            return group_importance / group_importance.max()
        elif normalizer == 'gaussian':
            return (group_importance - group_importance.mean()) / (group_importance.std()+1e-8)
        elif normalizer.startswith('sentinel'): # normalize the score with the k-th smallest element. e.g. sentinel_0.5 means median normalization
            sentinel = float(normalizer.split('_')[1]) * len(group_importance)
            sentinel = torch.argsort(group_importance, dim=0, descending=False)[int(sentinel)]
            return group_importance / (group_importance[sentinel]+1e-8)
        elif normalizer=='lamp':
            return self._lamp(group_importance)
        else:
            raise NotImplementedError

    def _reduce(self, group_imp: typing.List[torch.Tensor], group_idxs: typing.List[typing.List[int]]):
        if len(group_imp) == 0: return group_imp
        if self.group_reduction == 'prod':
            reduced_imp = torch.ones_like(group_imp[0])
        elif self.group_reduction == 'max':
            reduced_imp = torch.ones_like(group_imp[0]) * -99999
        else:
            reduced_imp = torch.zeros_like(group_imp[0])

        for i, (imp, root_idxs) in enumerate(zip(group_imp, group_idxs)):
            if self.group_reduction == "sum" or self.group_reduction == "mean":
                reduced_imp.scatter_add_(0, torch.tensor(root_idxs, device=imp.device), imp) # accumulated importance
            elif self.group_reduction == "max": # keep the max importance
                selected_imp = torch.index_select(reduced_imp, 0, torch.tensor(root_idxs, device=imp.device))
                selected_imp = torch.maximum(input=selected_imp, other=imp)
                reduced_imp.scatter_(0, torch.tensor(root_idxs, device=imp.device), selected_imp)
            elif self.group_reduction == "prod": # product of importance
                selected_imp = torch.index_select(reduced_imp, 0, torch.tensor(root_idxs, device=imp.device))
                torch.mul(selected_imp, imp, out=selected_imp)
                reduced_imp.scatter_(0, torch.tensor(root_idxs, device=imp.device), selected_imp)
            elif self.group_reduction == 'first':
                if i == 0:
                    reduced_imp.scatter_(0, torch.tensor(root_idxs, device=imp.device), imp)
            elif self.group_reduction == 'gate':
                if i == len(group_imp)-1:
                    reduced_imp.scatter_(0, torch.tensor(root_idxs, device=imp.device), imp)
            elif self.group_reduction is None:
                reduced_imp = torch.stack(group_imp, dim=0) # no reduction
            else:
                raise NotImplementedError
        
        if self.group_reduction == "mean":
            reduced_imp /= len(group_imp)
        return reduced_imp
    
    @torch.no_grad()
    def __call__(self, group: Group):
        group_imp = []
        group_idxs = []
        # Iterate over all groups and estimate group importance
        for i, (dep, idxs) in enumerate(group):
            layer = dep.layer
            prune_fn = dep.pruning_fn
            root_idxs = group[i].root_idxs
            if not isinstance(layer, tuple(self.target_types)):
                continue
            ####################
            # Conv/Linear Output
            ####################
            if prune_fn in [
                function.prune_conv_out_channels,
                function.prune_linear_out_channels,
            ]:
                if hasattr(layer, "transposed") and layer.transposed:
                    w = layer.weight.data.transpose(1, 0)[idxs].flatten(1)
                else:
                    w = layer.weight.data[idxs].flatten(1)
                local_imp = w.abs().pow(self.p).sum(1)
                group_imp.append(local_imp)
                group_idxs.append(root_idxs)

                if self.bias and layer.bias is not None:
                    local_imp = layer.bias.data[idxs].abs().pow(self.p)
                    group_imp.append(local_imp)
                    group_idxs.append(root_idxs)

            ####################
            # Conv/Linear Input
            ####################
            elif prune_fn in [
                function.prune_conv_in_channels,
                function.prune_linear_in_channels,
            ]:
                if hasattr(layer, "transposed") and layer.transposed:
                    w = (layer.weight.data).flatten(1)
                else:
                    w = (layer.weight.data).transpose(0, 1).flatten(1)
                local_imp = w.abs().pow(self.p).sum(1)

                # repeat importance for group convolutions
                if prune_fn == function.prune_conv_in_channels and layer.groups != layer.in_channels and layer.groups != 1:
                    local_imp = local_imp.repeat(layer.groups)
                
                local_imp = local_imp[idxs]
                group_imp.append(local_imp)
                group_idxs.append(root_idxs)

            ####################
            # BatchNorm
            ####################
            elif prune_fn == function.prune_batchnorm_out_channels:
                # regularize BN
                if layer.affine:
                    w = layer.weight.data[idxs]
                    local_imp = w.abs().pow(self.p)
                    group_imp.append(local_imp)
                    group_idxs.append(root_idxs)

                    if self.bias and layer.bias is not None:
                        local_imp = layer.bias.data[idxs].abs().pow(self.p)
                        group_imp.append(local_imp)
                        group_idxs.append(root_idxs)
            ####################
            # LayerNorm
            ####################
            elif prune_fn == function.prune_layernorm_out_channels:

                if layer.elementwise_affine:
                    w = layer.weight.data[idxs]
                    local_imp = w.abs().pow(self.p)
                    group_imp.append(local_imp)
                    group_idxs.append(root_idxs)

                    if self.bias and layer.bias is not None:
                        local_imp = layer.bias.data[idxs].abs().pow(self.p)
                        group_imp.append(local_imp)
                        group_idxs.append(root_idxs)

        if len(group_imp) == 0: # skip groups without parameterized layers
            return None

        group_imp = self._reduce(group_imp, group_idxs)
        group_imp = self._normalize(group_imp, self.normalizer)
        return group_imp


class BNScaleImportance(GroupNormImportance):
    """Learning Efficient Convolutional Networks through Network Slimming, 
    https://arxiv.org/abs/1708.06519

    Example:
    
        It accepts a group as inputs, and return a 1-D tensor with the same length as the number of channels.
        All groups must be pruned simultaneously and thus their importance should be accumulated across channel groups.
        
        ```python
            DG = tp.DependencyGraph().build_dependency(model, example_inputs=torch.randn(1,3,224,224)) 
            group = DG.get_pruning_group( model.bn1, tp.prune_batchnorm_out_channels, idxs=[2, 6, 9] )    
            scorer = BNScaleImportance()    
            imp_score = scorer(group)    
            #imp_score is a 1-D tensor with length 3 for channels [2, 6, 9]  
            min_score = imp_score.min() 
        ``` 

    """

    def __init__(self, group_reduction='mean', normalizer='mean'):
        super().__init__(p=1, group_reduction=group_reduction, normalizer=normalizer, bias=False, target_types=(nn.modules.batchnorm._BatchNorm,))


class LAMPImportance(GroupNormImportance):
    """Layer-adaptive Sparsity for the Magnitude-based Pruning,
    https://arxiv.org/abs/2010.07611

    Example:
    
            It accepts a group as inputs, and return a 1-D tensor with the same length as the number of channels.
            All groups must be pruned simultaneously and thus their importance should be accumulated across channel groups.
            
            ```python
                DG = tp.DependencyGraph().build_dependency(model, example_inputs=torch.randn(1,3,224,224)) 
                group = DG.get_pruning_group( model.conv1, tp.prune_conv_out_channels, idxs=[2, 6, 9] )    
                scorer = LAMPImportance()    
                imp_score = scorer(group)    
                #imp_score is a 1-D tensor with length 3 for channels [2, 6, 9]  
                min_score = imp_score.min() 
            ``` 
    """

    def __init__(self, p=2, group_reduction="mean", normalizer='lamp', bias=False):
        assert normalizer == 'lamp'
        super().__init__(p=p, group_reduction=group_reduction, normalizer=normalizer, bias=bias)


class FPGMImportance(MagnitudeImportance):
    """Filter Pruning via Geometric Median for Deep Convolutional Neural Networks Acceleration,
    http://openaccess.thecvf.com/content_CVPR_2019/papers/He_Filter_Pruning_via_Geometric_Median_for_Deep_Convolutional_Neural_Networks_CVPR_2019_paper.pdf
    """

    def __init__(self, p=2, group_reduction="mean", normalizer='mean', bias=False):
        super().__init__(p=p, group_reduction=group_reduction, normalizer=normalizer, bias=bias)

    @torch.no_grad()
    def __call__(self, group, **kwargs):
        group_imp = []
        group_idxs = []
        # Iterate over all groups and estimate group importance
        for i, (dep, idxs) in enumerate(group):
            layer = dep.layer
            prune_fn = dep.pruning_fn
            root_idxs = group[i].root_idxs
            if not isinstance(layer, tuple(self.target_types)):
                continue
            ####################
            # Conv/Linear Output
            ####################
            if prune_fn in [
                function.prune_conv_out_channels,
                function.prune_linear_out_channels,
            ]:
                if hasattr(layer, "transposed") and layer.transposed:
                    w = layer.weight.data.transpose(1, 0)[idxs].flatten(1)
                else:
                    w = layer.weight.data[idxs].flatten(1)
                local_imp = w.abs().pow(self.p)
                # calculate the euclidean distance as similarity
                similar_matrix = torch.cdist(local_imp.unsqueeze(0), local_imp.unsqueeze(0), p=2).squeeze(0)
                similar_sum = torch.sum(torch.abs(similar_matrix), dim=0)
                group_imp.append(similar_sum)
                group_idxs.append(root_idxs)

            ####################
            # Conv/Linear Input
            ####################
            elif prune_fn in [
                function.prune_conv_in_channels,
                function.prune_linear_in_channels,
            ]:
                if hasattr(layer, "transposed") and layer.transposed:
                    w = (layer.weight.data).flatten(1)
                else:
                    w = (layer.weight.data).transpose(0, 1).flatten(1)

                local_imp = w.abs().pow(self.p)

                # repeat importance for group convolutions
                if prune_fn == function.prune_conv_in_channels and layer.groups != layer.in_channels and layer.groups != 1:
                    local_imp = local_imp.repeat(ch_groups)
                local_imp = local_imp[idxs]
                similar_matrix = torch.cdist(local_imp.unsqueeze(0), local_imp.unsqueeze(0), p=2).squeeze(0)
                similar_sum = torch.sum(torch.abs(similar_matrix), dim=0)
                group_imp.append(similar_sum)
                group_idxs.append(root_idxs)

            # FPGMImportance should not care about BatchNorm and LayerNorm

        if len(group_imp) == 0: # skip groups without parameterized layers
            return None

        group_imp = self._reduce(group_imp, group_idxs)
        group_imp = self._normalize(group_imp, self.normalizer)
        return group_imp

class RandomImportance(Importance):
    """ Random importance estimator
    Example:
    
            It accepts a group as inputs, and return a 1-D tensor with the same length as the number of channels.
            All groups must be pruned simultaneously and thus their importance should be accumulated across channel groups.
            
            ```python
                DG = tp.DependencyGraph().build_dependency(model, example_inputs=torch.randn(1,3,224,224)) 
                group = DG.get_pruning_group( model.conv1, tp.prune_conv_out_channels, idxs=[2, 6, 9] )    
                scorer = RandomImportance()    
                imp_score = scorer(group)    
                #imp_score is a 1-D tensor with length 3 for channels [2, 6, 9]  
                min_score = imp_score.min() 
            ``` 
    """
    @torch.no_grad()
    def __call__(self, group, **kwargs):
        _, idxs = group[0]
        return torch.rand(len(idxs))


class GroupTaylorImportance(GroupNormImportance):
    """ Grouped first-order taylor expansion of the loss function.
        https://openaccess.thecvf.com/content_CVPR_2019/papers/Molchanov_Importance_Estimation_for_Neural_Network_Pruning_CVPR_2019_paper.pdf

        Example:

            It accepts a group as inputs, and return a 1-D tensor with the same length as the number of channels.
            All groups must be pruned simultaneously and thus their importance should be accumulated across channel groups.
            
            ```python
                inputs, labels = ...
                DG = tp.DependencyGraph().build_dependency(model, example_inputs=torch.randn(1,3,224,224)) 
                loss = loss_fn(model(inputs), labels)
                loss.backward() # compute gradients
                group = DG.get_pruning_group( model.conv1, tp.prune_conv_out_channels, idxs=[2, 6, 9] )    
                scorer = GroupTaylorImportance()    
                imp_score = scorer(group)    
                #imp_score is a 1-D tensor with length 3 for channels [2, 6, 9]  
                min_score = imp_score.min() 
            ``` 
    """
    def __init__(self, 
                 group_reduction:str="mean", 
                 normalizer:str='mean', 
                 multivariable:bool=False, 
                 bias=False,
                 target_types:list=[nn.modules.conv._ConvNd, nn.Linear, nn.modules.batchnorm._BatchNorm, nn.modules.LayerNorm]):
        self.group_reduction = group_reduction
        self.normalizer = normalizer
        self.multivariable = multivariable
        self.target_types = target_types
        self.bias = bias

    @torch.no_grad()
    def __call__(self, group):
        group_imp = []
        group_idxs = []
        for i, (dep, idxs) in enumerate(group):
            idxs.sort()
            layer = dep.target.module
            prune_fn = dep.handler
            root_idxs = group[i].root_idxs

            if not isinstance(layer, tuple(self.target_types)):
                continue
            
            # Conv/Linear Output
            if prune_fn in [
                function.prune_conv_out_channels,
                function.prune_linear_out_channels,
            ]:
                if hasattr(layer, "transposed") and layer.transposed:
                    w = layer.weight.data.transpose(1, 0)[idxs].flatten(1)
                    dw = layer.weight.grad.data.transpose(1, 0)[
                        idxs].flatten(1)
                else:
                    w = layer.weight.data[idxs].flatten(1)
                    dw = layer.weight.grad.data[idxs].flatten(1)
                if self.multivariable:
                    local_imp = (w * dw).sum(1).abs()
                else:
                    local_imp = (w * dw).abs().sum(1)
                group_imp.append(local_imp)
                group_idxs.append(root_idxs)

                if self.bias and layer.bias is not None:
                    b = layer.bias.data[idxs]
                    db = layer.bias.grad.data[idxs]
                    local_imp = (b * db).abs()
                    group_imp.append(local_imp)
                    group_idxs.append(root_idxs)
                    
            # Conv/Linear Input
            elif prune_fn in [
                function.prune_conv_in_channels,
                function.prune_linear_in_channels,
            ]:
                if hasattr(layer, "transposed") and layer.transposed:
                    w = (layer.weight).flatten(1)
                    dw = (layer.weight.grad).flatten(1)
                else:
                    w = (layer.weight).transpose(0, 1).flatten(1)
                    dw = (layer.weight.grad).transpose(0, 1).flatten(1)
                if self.multivariable:
                    local_imp = (w * dw).sum(1).abs()
                else:
                    local_imp = (w * dw).abs().sum(1)
                
                # repeat importance for group convolutions
                if prune_fn == function.prune_conv_in_channels and layer.groups != layer.in_channels and layer.groups != 1:
                    local_imp = local_imp.repeat(layer.groups)
                local_imp = local_imp[idxs]

                group_imp.append(local_imp)
                group_idxs.append(root_idxs)

            # BN
            elif prune_fn == function.prune_groupnorm_out_channels:
                # regularize BN
                if layer.affine:
                    w = layer.weight.data[idxs]
                    dw = layer.weight.grad.data[idxs]
                    local_imp = (w*dw).abs()
                    group_imp.append(local_imp)
                    group_idxs.append(root_idxs)

                    if self.bias and layer.bias is not None:
                        b = layer.bias.data[idxs]
                        db = layer.bias.grad.data[idxs]
                        local_imp = (b * db).abs()
                        group_imp.append(local_imp)
                        group_idxs.append(root_idxs)
            
            # LN
            elif prune_fn == function.prune_layernorm_out_channels:
                if layer.elementwise_affine:
                    w = layer.weight.data[idxs]
                    dw = layer.weight.grad.data[idxs]
                    local_imp = (w*dw).abs()
                    group_imp.append(local_imp)
                    group_idxs.append(root_idxs)
                    if self.bias and layer.bias is not None:
                        b = layer.bias.data[idxs]
                        db = layer.bias.grad.data[idxs]
                        local_imp = (b * db).abs()
                        group_imp.append(local_imp)
                        group_idxs.append(root_idxs)
        if len(group_imp) == 0: # skip groups without parameterized layers
            return None
        group_imp = self._reduce(group_imp, group_idxs)
        group_imp = self._normalize(group_imp, self.normalizer)
        return group_imp

<<<<<<< HEAD
class OBDCImportance(MagnitudeImportance):
    """EigenDamage: Structured Pruning in the Kronecker-Factored Eigenbasis:
       http://proceedings.mlr.press/v97/wang19g/wang19g.pdf
    """
    def __init__(self, 
                 group_reduction:str="mean", 
                 normalizer:str='mean', 
                 bias=False,
                 target_types:list=[nn.modules.conv._ConvNd, nn.Linear],
                 num_classes=100):
        self.group_reduction = group_reduction
        self.normalizer = normalizer
        self.target_types = target_types
        self.bias = bias
        self.A, self.DS = {}, {}
        self.Fisher = {}
        self.MatGradHandler = ComputeMatGrad()
        self.steps = 0
        self.eps = 1e-10
        self.modules = []
        self.num_classes = num_classes
        self.known_modules = {'Linear', 'Conv2d'}
    
    def step(self):
        with torch.no_grad():
            for m in self.modules:
                A, DS = self.A[m], self.DS[m]
                grad_mat = self.MatGradHandler(A, DS, m)
                grad_mat *= DS.size(0)
                if self.steps == 0:
                    self.Fisher[m] = grad_mat.new(grad_mat.size()[1:]).fill_(0)
                self.Fisher[m] += (grad_mat.pow_(2)).sum(0)
                self.A[m] = None
                self.DS[m] = None
        self.steps += 1

    def adjust_fisher(self, group, idxs):
        for i, (dep, id) in enumerate(group):
            layer = dep.target.module
            if layer in self.modules:
                if layer.weight.grad is not None:
                    shape = layer.weight.shape
                    if isinstance(layer, nn.modules.conv._ConvNd):
                        kernel_size = shape[2]*shape[3]
                    else:
                        kernel_size = 1
                    indices_to_keep = list(range(self.Fisher[layer].shape[1]))
                    for idx in idxs:
                        indices_to_keep = [i for i in indices_to_keep if not (idx*kernel_size <= i < (idx+1)*kernel_size)]
                    self.Fisher[layer] = torch.index_select(self.Fisher[layer], 1, torch.tensor(indices_to_keep).to(self.Fisher[layer].device))
            

    def _rm_hooks(self, model):
        for m in self.modules:
            m._backward_hooks = OrderedDict()
            m._forward_pre_hooks = OrderedDict()

    def _save_input(self, module, input):
        self.A[module] = input[0].data

    def _save_grad_output(self, module, grad_input, grad_output):
        self.DS[module] = grad_output[0].data

    def _prepare_model(self, model, pruner):
        for group in pruner.DG.get_all_groups(ignored_layers=pruner.ignored_layers, root_module_types=pruner.root_module_types): 
            group = pruner._downstream_node_as_root_if_attention(group)
            for i, (dep, idxs) in enumerate(group):
                layer = dep.target.module
                if isinstance(layer, tuple(self.target_types)) and dep.handler in [
                    function.prune_conv_out_channels,
                    function.prune_linear_out_channels,
                ]:
                    self.modules.append(layer)
                    layer.register_forward_pre_hook(self._save_input)
                    layer.register_backward_hook(self._save_grad_output)

    def _clear_buffer(self):
        self.Fisher = {}
        self.modules = []
        self.steps = 0
    
    @torch.no_grad()
    def __call__(self, group, ch_groups=1):
        group_imp = []
        group_idxs = []
        for i, (dep, idxs) in enumerate(group):
            idxs.sort()
            layer = dep.target.module
            prune_fn = dep.handler
            root_idxs = group[i].root_idxs
            if not isinstance(layer, tuple(self.target_types)) or (isinstance(layer, torch.nn.Linear) and layer.out_features == self.num_classes):
                continue
            F_diag = (self.Fisher[layer] / self.steps + self.eps)
            if prune_fn in [
                function.prune_conv_out_channels,
                function.prune_linear_out_channels,
            ]:
                if layer.weight.grad is not None:
                    if hasattr(layer, "transposed") and layer.transposed:
                        w = layer.weight.data.transpose(1, 0)[idxs].flatten(1)
                    else:
                        w = layer.weight.data[idxs].flatten(1)
                    local_imp = (w ** 2 * F_diag).sum(1)
                    group_imp.append(local_imp)
                    group_idxs.append(root_idxs)
                
                if self.bias and layer.bias is not None and layer.bias.grad is not None:
                    b = layer.bias.data[idxs]
                    local_imp = (b ** 2 * F_diag).sum(1)
                    group_imp.append(local_imp)
                    group_idxs.append(root_idxs)

        if len(group_imp) == 0: # skip groups without parameterized layers
            return None
        group_imp = self._reduce(group_imp, group_idxs)
        group_imp = self._normalize(group_imp, self.normalizer)
        return group_imp

class HessianImportance(MagnitudeImportance):
    """Optimal Brain Damage:
=======
class GroupHessianImportance(GroupNormImportance):
    """Grouped Optimal Brain Damage:
>>>>>>> 7559ce7a
       https://proceedings.neurips.cc/paper/1989/hash/6c9882bbac1c7093bd25041881277658-Abstract.html

       Example:

            It accepts a group as inputs, and return a 1-D tensor with the same length as the number of channels.
            All groups must be pruned simultaneously and thus their importance should be accumulated across channel groups.
            
            ```python
                inputs, labels = ...
                DG = tp.DependencyGraph().build_dependency(model, example_inputs=torch.randn(1,3,224,224)) 
                scorer = GroupHessianImportance()   
                scorer.zero_grad() # clean the acuumulated gradients if necessary
                loss = loss_fn(model(inputs), labels, reduction='none') # compute loss for each sample
                for l in loss:
                    model.zero_grad() # clean the model gradients
                    l.backward(retain_graph=True) # compute gradients for each sample
                    scorer.accumulate_grad(model) # accumulate gradients of each sample
                group = DG.get_pruning_group( model.conv1, tp.prune_conv_out_channels, idxs=[2, 6, 9] )    
                imp_score = scorer(group)    
                #imp_score is a 1-D tensor with length 3 for channels [2, 6, 9]  
                min_score = imp_score.min() 
            ``` 
    """
    def __init__(self, 
                 group_reduction:str="mean", 
                 normalizer:str='mean', 
                 bias=False,
                 target_types:list=[nn.modules.conv._ConvNd, nn.Linear, nn.modules.batchnorm._BatchNorm, nn.modules.LayerNorm]):
        self.group_reduction = group_reduction
        self.normalizer = normalizer
        self.target_types = target_types
        self.bias = bias
        self._accu_grad = {}
        self._counter = {}

    def zero_grad(self):
        self._accu_grad = {}
        self._counter = {}

    def accumulate_grad(self, model):
        for name, param in model.named_parameters():
            if param.grad is not None:
                if name not in self._accu_grad:
                    self._accu_grad[param] = param.grad.data.clone().pow(2)
                else:
                    self._accu_grad[param] += param.grad.data.clone().pow(2)
                
                if name not in self._counter:
                    self._counter[param] = 1
                else:
                    self._counter[param] += 1
    
    @torch.no_grad()
    def __call__(self, group):
        group_imp = []
        group_idxs = []

        if len(self._accu_grad) > 0: # fill gradients so that we can re-use the implementation for Taylor
            for p, g in self._accu_grad.items():
                p.grad.data = g / self._counter[p]
            self.zero_grad()

        for i, (dep, idxs) in enumerate(group):
            idxs.sort()
            layer = dep.target.module
            prune_fn = dep.handler
            root_idxs = group[i].root_idxs

            if not isinstance(layer, tuple(self.target_types)):
                continue

            if prune_fn in [
                function.prune_conv_out_channels,
                function.prune_linear_out_channels,
            ]:
                if layer.weight.grad is not None:
                    if hasattr(layer, "transposed") and layer.transposed:
                        w = layer.weight.data.transpose(1, 0)[idxs].flatten(1)
                        h = layer.weight.grad.data.transpose(1, 0)[idxs].flatten(1)
                    else:
                        w = layer.weight.data[idxs].flatten(1)
                        h = layer.weight.grad.data[idxs].flatten(1)

                    local_imp = (w**2 * h).sum(1)
                    group_imp.append(local_imp)
                    group_idxs.append(root_idxs)
                
                if self.bias and layer.bias is not None and layer.bias.grad is not None:
                    b = layer.bias.data[idxs]
                    h = layer.bias.grad.data[idxs]
                    local_imp = (b**2 * h)
                    group_imp.append(local_imp)
                    group_idxs.append(root_idxs)
                    
            # Conv in_channels
            elif prune_fn in [
                function.prune_conv_in_channels,
                function.prune_linear_in_channels,
            ]:
                if layer.weight.grad is not None:
                    if hasattr(layer, "transposed") and layer.transposed:
                        w = (layer.weight).flatten(1)
                        h = (layer.weight.grad).flatten(1)
                    else:
                        w = (layer.weight).transpose(0, 1).flatten(1)
                        h = (layer.weight.grad).transpose(0, 1).flatten(1)

                    local_imp = (w**2 * h).sum(1)
                    if prune_fn == function.prune_conv_in_channels and layer.groups != layer.in_channels and layer.groups != 1:
                        local_imp = local_imp.repeat(layer.groups)
                    local_imp = local_imp[idxs]
                    group_imp.append(local_imp)
                    group_idxs.append(root_idxs)

            # BN
            elif prune_fn == function.prune_batchnorm_out_channels:
                if layer.affine:
                    if layer.weight.grad is not None:
                        w = layer.weight.data[idxs]
                        h = layer.weight.grad.data[idxs]
                        local_imp = (w**2 * h)
                        group_imp.append(local_imp)
                        group_idxs.append(root_idxs)

                    if self.bias and layer.bias is not None and layer.bias.grad is None:
                        b = layer.bias.data[idxs]
                        h = layer.bias.grad.data[idxs]
                        local_imp = (b**2 * h).abs()
                        group_imp.append(local_imp)
                        group_idxs.append(root_idxs)
            
            # LN
            elif prune_fn == function.prune_layernorm_out_channels:
                if layer.elementwise_affine:
                    if layer.weight.grad is not None:
                        w = layer.weight.data[idxs]
                        h = layer.weight.grad.data[idxs]
                        local_imp = (w**2 * h)
                        group_imp.append(local_imp)
                        group_idxs.append(root_idxs)
                    if self.bias and layer.bias is not None and layer.bias.grad is not None:
                        b = layer.bias.data[idxs]
                        h = layer.bias.grad.data[idxs]
                        local_imp = (b**2 * h)
                        group_imp.append(local_imp)
                        group_idxs.append(root_idxs)
            

        if len(group_imp) == 0: # skip groups without parameterized layers
            return None
        group_imp = self._reduce(group_imp, group_idxs)
        group_imp = self._normalize(group_imp, self.normalizer)
        return group_imp


# Aliases
class MagnitudeImportance(GroupNormImportance):
    pass

class TaylorImportance(GroupTaylorImportance):
    pass

class HessianImportance(GroupHessianImportance):
    pass<|MERGE_RESOLUTION|>--- conflicted
+++ resolved
@@ -5,15 +5,12 @@
 import typing
 from . import function
 from ..dependency import Group
-<<<<<<< HEAD
 from .._helpers import _FlattenIndexMapping
 from .. import ops
 import math
 import numpy as np
 from collections import OrderedDict
 from ..utils.compute_mat_grad import ComputeMatGrad
-=======
->>>>>>> 7559ce7a
 
 __all__ = [
     # Base Class
@@ -96,7 +93,6 @@
         self.target_types = target_types
         self.bias = bias
 
-<<<<<<< HEAD
     def _lamp(self, scores): # Layer-adaptive Sparsity for the Magnitude-based Pruning
         """
         Normalizing scheme for LAMP.
@@ -114,15 +110,6 @@
         new_scores[sorted_idx] = sorted_scores
         
         return new_scores.view(scores.shape)
-=======
-    def _lamp(self, imp): # Layer-adaptive Sparsity for the Magnitude-based Pruning
-        argsort_idx = torch.argsort(imp, dim=0, descending=True)
-        sorted_imp = imp[argsort_idx.tolist()]
-        cumsum_imp = torch.cumsum(sorted_imp, dim=0)
-        sorted_imp = sorted_imp / cumsum_imp
-        inversed_idx = torch.argsort(argsort_idx).tolist()  # [0, 1, 2, 3, ..., ]
-        return sorted_imp[inversed_idx]
->>>>>>> 7559ce7a
     
     def _normalize(self, group_importance, normalizer):
         if normalizer is None:
@@ -546,7 +533,6 @@
         group_imp = self._normalize(group_imp, self.normalizer)
         return group_imp
 
-<<<<<<< HEAD
 class OBDCImportance(MagnitudeImportance):
     """EigenDamage: Structured Pruning in the Kronecker-Factored Eigenbasis:
        http://proceedings.mlr.press/v97/wang19g/wang19g.pdf
@@ -665,12 +651,8 @@
         group_imp = self._normalize(group_imp, self.normalizer)
         return group_imp
 
-class HessianImportance(MagnitudeImportance):
-    """Optimal Brain Damage:
-=======
 class GroupHessianImportance(GroupNormImportance):
     """Grouped Optimal Brain Damage:
->>>>>>> 7559ce7a
        https://proceedings.neurips.cc/paper/1989/hash/6c9882bbac1c7093bd25041881277658-Abstract.html
 
        Example:
